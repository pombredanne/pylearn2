"""An example of experiment made with the new library."""
# Standard library imports
import time
import sys
import os

# Third-party imports
import numpy
import theano
from theano import tensor

from auc import embed

# Local imports
try:
    import framework
except ImportError:
    print >> sys.stderr, \
            "Framework couldn't be imported. Make sure you have the " \
            "repository root on your PYTHONPATH (or as your current " \
            "working directory)"
    sys.exit(1)

from auc import embed
from framework import utils
from framework import cost
from framework import corruption
from framework import autoencoder
from framework import rbm

from framework.pca import PCA, CovEigPCA
from framework.utils import BatchIterator
from framework.base import StackedBlocks
from framework.autoencoder import DenoisingAutoencoder, ContractingAutoencoder
from framework.rbm import GaussianBinaryRBM, PersistentCDSampler
from framework.optimizer import SGDOptimizer


def create_pca(conf, layer, data, model=None):
    """
    Simple wrapper to either load a PCA or train it and save its parameters
    """
    savedir = utils.getboth(layer, conf, 'savedir')
    if model is not None:
        # Load the model
        if not model.endswith('.pkl'):
            model += '.pkl'
        try:
            print '... loading PCA layer'
            filename = os.path.join(savedir, model)
            return PCA.load(filename)
        except Exception, e:
            print 'error during loading:',e.args[0]
    # Train the model
    print '... computing PCA layer'
    pca = CovEigPCA.fromdict(layer)

    proba = utils.getboth(layer, conf, 'proba')
    blended = utils.blend(data, proba)
    pca.train(blended.get_value())

    filename = os.path.join(savedir, layer['name'] + '.pkl')
    pca.save(filename)
    return pca


def create_da(conf, layer, data, model=None):
    """
    This function basically train an autoencoder according
    to the parameters in conf, and save the learned model
    """
    # Either DenoisingAutoencoder or ConstrastingAutoencoder
    MyAutoencoder = autoencoder.get(layer['autoenc_class'])
    
    savedir = utils.getboth(layer, conf, 'savedir')
    if model is not None:
        # Load the model instead of training
        print '... loading AE layer'
        if not model.endswith('.pkl'):
            model += '.pkl'
        filename = os.path.join(savedir, model)
        return MyAutoencoder.load(filename)
    
    # Set visible units size
    layer['nvis'] = utils.get_constant(data[0].shape[1]).item()

    # A symbolic input representing your minibatch.
    minibatch = tensor.matrix()

    # Allocate an denoising or contracting autoencoder
    MyCorruptor = corruption.get(layer.get('corruption_class','DummyCorruptor'))
    corruptor = MyCorruptor(layer.get('corruption_level', 0))
    ae = MyAutoencoder.fromdict(layer, corruptor=corruptor)

    # Allocate an optimizer, which tells us how to update our model.
    MyCost = cost.get(layer['cost_class'])
    varcost = MyCost(ae)(minibatch, ae.reconstruct(minibatch))
    if isinstance(ae, ContractingAutoencoder):
        varcost += ae.contraction_penalty(minibatch)
    trainer = SGDOptimizer(ae, layer['base_lr'], layer['anneal_start'])
    updates = trainer.cost_updates(varcost)

    # Finally, build a Theano function out of all this.
    train_fn = theano.function([minibatch], varcost,
                               updates=updates,
                               name='train_fn')

    # Here's a manual training loop.
    print '... training AE layer'
    start_time = time.clock()
    proba = utils.getboth(layer, conf, 'proba')
    iterator = BatchIterator(data, proba, layer['batch_size'])
    saving_counter = 0
    saving_rate = utils.getboth(layer, conf, 'saving_rate', 0)
    for epoch in xrange(layer['epochs']):
        c = []
        batch_time = time.clock()
        for minibatch_data in iterator:
            c.append(train_fn(minibatch_data))

        # Print training time + cost
        train_time = time.clock() - batch_time
        print '... training epoch %d, time spent (min) %f, cost' \
            % (epoch, train_time / 60.), numpy.mean(c)

        # Saving intermediate models
        if saving_rate != 0:
            saving_counter += 1
            if saving_counter % saving_rate == 0:
                ae.save(os.path.join(savedir,
                                     layer['name'] + '-epoch-%02d.pkl' % epoch))

    end_time = time.clock()
    layer['training_time'] = (end_time - start_time) / 60.
    print '... training ended after %f min' % layer['training_time']

    # Compute denoising error for valid and train datasets.
    error_fn = theano.function([minibatch], varcost, name='error_fn')

    layer['error_valid'] = error_fn(data[1].get_value()).item()
    layer['error_test'] = error_fn(data[2].get_value()).item()
    print '... final denoising error with valid is', layer['error_valid']
    print '... final denoising error with test  is', layer['error_test']
    
    # Save model parameters
    filename = os.path.join(savedir, layer['name'] + '.pkl')
    ae.save(filename)
    print '... final model has been saved as %s' % filename

    # Return the autoencoder object
    return ae


if __name__ == "__main__":
<<<<<<< HEAD
    conf = {# DA specific arguments
            'corruption_level': 0.5,
            'nhid': 600,
            #'n_vis': 15, # Determined by the datasize
            'anneal_start': 100,
            'base_lr': 0.0005,
            'tied_weights': True,
            'act_enc': 'sigmoid',
            'act_dec': None,
            #'lr_hb': 0.10,
            #'lr_vb': 0.10,
            'irange': 0.001,
            'cost_class' : 'MeanSquaredError',
            'corruption_class' : 'BinomialCorruptor',
            # Experiment specific arguments
            'dataset' : 'avicenna',
            'expname' : 'dummy', # Used to create the submission file
            'batchsize' : 20,
            'epochs' : 5,
            'proba' : [1,0,0],
=======
    # First layer = PCA-75 whiten
    layer1 = {'name' : '1st-PCA',
              'num_components': 75,
              'min_variance': 0,
              'whiten': True,
              # Training properties
              'proba' : [1,0,0],
              'savedir' : './outputs',
              }
    
    # Second layer = CAE-200
    layer2 = {'name' : '2nd-CAE',
              'nhid': 200,
              'tied_weights': True,
              'act_enc': 'sigmoid',
              'act_dec': None,
              'irange': 0.001,
              'cost_class' : 'MeanSquaredError',
              'autoenc_class': 'ContractingAutoencoder',
              'corruption_class' : 'BinomialCorruptor',
              # 'corruption_level' : 0.3, # For DenoisingAutoencoder
              # Training properties
              'base_lr': 0.001,
              'anneal_start': 100,
              'batch_size' : 20,
              'epochs' : 5,
              'proba' : [1,0,0],
              }
    
    # First layer = PCA-3 no whiten
    layer3 = {'name' : '3st-PCA',
              'num_components': 3,
              'min_variance': 0,
              'whiten': False,
              # Training properties
              'proba' : [0,1,0]
              }
    
    # Experiment specific arguments
    conf = {'dataset' : 'avicenna',
            'expname' : 'dummy', # Used to create the submission file
            'transfer' : True,
>>>>>>> ce104da4
            'normalize' : True, # (Default = True)
            'normalize_on_the_fly' : False, # (Default = False)
            'randomize_valid' : True, # (Default = True)
            'randomize_test' : True, # (Default = True)
            'saving_rate': 2, # (Default = 0)
<<<<<<< HEAD
            'alc_rate' : 0, # (Default = 0)
            'resulting_alc' : False, # (Default = False)
            'da_dir' : './outputs/',
            'pca_dir' : './outputs/',
            'submit_dir' : './outputs/',
            # Arguments for PCA
            'num_components': 75,
            'min_variance': 0.0, # (Default = 0)
            'whiten': True, # (Default = False)
            # Transfer parameters
            'transfer': True
=======
            'savedir' : './outputs',
>>>>>>> ce104da4
            }

    # Load the dataset
    data = utils.load_data(conf)
    
    if conf['transfer']:
        # Data for the ALC proxy
        label = data[3]
        data = data[:3]

<<<<<<< HEAD
    labels = data[3].get_value()
    train  = data[0].get_value()
    data = data[:3] 

    # Compute the initial ALC on train
    labels_idx = labels.any(axis=1)

    # For speed reasons only compute the alc on the first 5000 
    # train examples
    tr_data = train[labels_idx,:]
    tr_data = tr_data[:1000,:]
    lb_data = labels[labels_idx,:]
    lb_data = lb_data[:1000,:]

    print tr_data.shape

    alc = embed.score(tr_data, lb_data)
    print "Initial ALC on train: " + str(alc)

    # Blend data subsets.
    data_blended = utils.blend(data, conf['proba'])
=======
    # First layer : train or load a PCA
    pca1 = create_pca(conf, layer1, data, model=layer1['name'])
>>>>>>> ce104da4
    
    data = [utils.sharedX(pca1.function()(set.get_value()), borrow=True)
            for set in data]
    
    # Second layer : train or load a DAE or CAE
    ae = create_da(conf, layer2, data)#, model=layer2['name'])
    
    data = [utils.sharedX(ae.function()(set.get_value()), borrow=True)
            for set in data]
    
    # Third layer : train or load a PCA
    pca2 = create_pca(conf, layer3, data)#, model=layer3['name'])

    data = [utils.sharedX(pca2.function()(set.get_value()), borrow=True)
            for set in data]
    
    # Compute the ALC for example with labels
    if conf['transfer']:
        data, label = utils.filter_labels(data[0], label)
        # TODO : Not functionnal yet
        # alc = embed.score(data, label)
        alc = 0
        print '... resulting ALC on train is', alc
        conf['train_alc'] = alc
    
    # Stack both layers and create submission file
<<<<<<< HEAD
    input = tensor.matrix()
    #transform = theano.function([input], da(pca(input)))
    transform = theano.function([input], pca(input))
    utils.create_submission(conf, transform)

    # Final ALC
    tr_data = transform(tr_data)
    print tr_data.shape
    alc = embed.score(tr_data, lb_data)
    print "Final ALC on train: " + str(alc)
=======
    block = StackedBlocks([pca1, ae, pca2])
    utils.create_submission(conf, block.function())
>>>>>>> ce104da4
<|MERGE_RESOLUTION|>--- conflicted
+++ resolved
@@ -152,28 +152,6 @@
 
 
 if __name__ == "__main__":
-<<<<<<< HEAD
-    conf = {# DA specific arguments
-            'corruption_level': 0.5,
-            'nhid': 600,
-            #'n_vis': 15, # Determined by the datasize
-            'anneal_start': 100,
-            'base_lr': 0.0005,
-            'tied_weights': True,
-            'act_enc': 'sigmoid',
-            'act_dec': None,
-            #'lr_hb': 0.10,
-            #'lr_vb': 0.10,
-            'irange': 0.001,
-            'cost_class' : 'MeanSquaredError',
-            'corruption_class' : 'BinomialCorruptor',
-            # Experiment specific arguments
-            'dataset' : 'avicenna',
-            'expname' : 'dummy', # Used to create the submission file
-            'batchsize' : 20,
-            'epochs' : 5,
-            'proba' : [1,0,0],
-=======
     # First layer = PCA-75 whiten
     layer1 = {'name' : '1st-PCA',
               'num_components': 75,
@@ -216,27 +194,12 @@
     conf = {'dataset' : 'avicenna',
             'expname' : 'dummy', # Used to create the submission file
             'transfer' : True,
->>>>>>> ce104da4
             'normalize' : True, # (Default = True)
             'normalize_on_the_fly' : False, # (Default = False)
             'randomize_valid' : True, # (Default = True)
             'randomize_test' : True, # (Default = True)
             'saving_rate': 2, # (Default = 0)
-<<<<<<< HEAD
-            'alc_rate' : 0, # (Default = 0)
-            'resulting_alc' : False, # (Default = False)
-            'da_dir' : './outputs/',
-            'pca_dir' : './outputs/',
-            'submit_dir' : './outputs/',
-            # Arguments for PCA
-            'num_components': 75,
-            'min_variance': 0.0, # (Default = 0)
-            'whiten': True, # (Default = False)
-            # Transfer parameters
-            'transfer': True
-=======
             'savedir' : './outputs',
->>>>>>> ce104da4
             }
 
     # Load the dataset
@@ -247,32 +210,8 @@
         label = data[3]
         data = data[:3]
 
-<<<<<<< HEAD
-    labels = data[3].get_value()
-    train  = data[0].get_value()
-    data = data[:3] 
-
-    # Compute the initial ALC on train
-    labels_idx = labels.any(axis=1)
-
-    # For speed reasons only compute the alc on the first 5000 
-    # train examples
-    tr_data = train[labels_idx,:]
-    tr_data = tr_data[:1000,:]
-    lb_data = labels[labels_idx,:]
-    lb_data = lb_data[:1000,:]
-
-    print tr_data.shape
-
-    alc = embed.score(tr_data, lb_data)
-    print "Initial ALC on train: " + str(alc)
-
-    # Blend data subsets.
-    data_blended = utils.blend(data, conf['proba'])
-=======
     # First layer : train or load a PCA
     pca1 = create_pca(conf, layer1, data, model=layer1['name'])
->>>>>>> ce104da4
     
     data = [utils.sharedX(pca1.function()(set.get_value()), borrow=True)
             for set in data]
@@ -299,18 +238,5 @@
         conf['train_alc'] = alc
     
     # Stack both layers and create submission file
-<<<<<<< HEAD
-    input = tensor.matrix()
-    #transform = theano.function([input], da(pca(input)))
-    transform = theano.function([input], pca(input))
-    utils.create_submission(conf, transform)
-
-    # Final ALC
-    tr_data = transform(tr_data)
-    print tr_data.shape
-    alc = embed.score(tr_data, lb_data)
-    print "Final ALC on train: " + str(alc)
-=======
     block = StackedBlocks([pca1, ae, pca2])
-    utils.create_submission(conf, block.function())
->>>>>>> ce104da4
+    utils.create_submission(conf, block.function())