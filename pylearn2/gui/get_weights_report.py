from pylearn2.utils import serial
from pylearn2.gui import patch_viewer
from pylearn2.config import yaml_parse
from pylearn2.datasets import control
import numpy as np
import warnings

def get_weights_report(model_path = None, model = None, rescale = 'individual', border = False, norm_sort = False,
        dataset = None):
    """
        Returns a PatchViewer displaying a grid of filter weights

        Parameters:
            model_path: the filepath of the model to make the report on.
            rescale: a string specifying how to rescale the filter images
                        'individual' (default): scale each filter so that it
                            uses as much as possible of the dynamic range
                            of the display under the constraint that 0
                            is gray and no value gets clipped
                        'global' : scale the whole ensemble of weights
                        'none' :   don't rescale
            dataset: a Dataset object to do view conversion for displaying the weights.
                    if not provided one will be loaded from the model's dataset_yaml_src
    """

    if model is None:
        print 'making weights report'
        print 'loading model'
        model = serial.load(model_path)
<<<<<<< HEAD
=======
        p = model
>>>>>>> 685e64be
        print 'loading done'
    else:
        assert model_path is None
    assert model is not None

    if rescale == 'none':
        global_rescale = False
        patch_rescale = False
    elif rescale == 'global':
        global_rescale = True
        patch_rescale = False
    elif rescale == 'individual':
        global_rescale = False
        patch_rescale = True
    else:
        raise ValueError('rescale='+rescale+", must be 'none', 'global', or 'individual'")

<<<<<<< HEAD

    if isinstance(model, dict):
        #assume this was a saved matlab dictionary
        del model['__version__']
        del model['__header__']
        del model['__globals__']
        weights ,= model.values()

        return patch_viewer.make_viewer(weights, is_color = weights.shape[1] % 3 == 0)

    if dataset is None:
        print 'loading dataset...'
        control.push_load_data(False)
        dataset = yaml_parse.load(model.dataset_yaml_src)
        control.pop_load_data()
        print '...done'
=======
    weights_view = None
    W = None
    try:
        weights_view = model.get_weights_topo()
        h = weights_view.shape[0]
    except Exception, e:
>>>>>>> 685e64be

        if dataset is None:
            print 'loading dataset...'
            control.push_load_data(False)
            dataset = yaml_parse.load(p.dataset_yaml_src)
            control.pop_load_data()
            print '...done'


<<<<<<< HEAD
    if hasattr(model,'get_weights'):
        W = model.get_weights()

    if 'weightsShared' in dir(model):
        W = model.weightsShared.get_value()

    if 'W' in dir(model):
        if hasattr(model.W,'__array__'):
            warnings.warn('model.W is an ndarray; I can figure out how to display this but that seems like a sign of a bad bug')
            W = model.W
        else:
            W = model.W.get_value()

    has_D = False
    if 'D' in dir(model):
        has_D = True
        D = model.D

    if 'enc_weights_shared' in dir(model):
        W = model.enc_weights_shared.get_value()
=======

        if hasattr(p,'get_weights'):
            W = p.get_weights()

        if 'weightsShared' in dir(p):
            W = p.weightsShared.get_value()

        if 'W' in dir(p):
            if hasattr(p.W,'__array__'):
                warnings.warn('model.W is an ndarray; I can figure out how to display this but that seems like a sign of a bad bug')
                W = p.W
            else:
                W = p.W.get_value()

        has_D = False
        if 'D' in dir(p):
            has_D = True
            D = p.D
>>>>>>> 685e64be

        if 'enc_weights_shared' in dir(p):
            W = p.enc_weights_shared.get_value()


<<<<<<< HEAD
    if len(W.shape) == 2:
        if hasattr(model,'get_weights_format'):
            weights_format = model.get_weights_format()
        if hasattr(model, 'weights_format'):
            weights_format = model.weights_format
=======
        if W is None:
            raise AttributeError('model does not have a variable with a name like "W", "weights", etc  that pylearn2 recognizes')
>>>>>>> 685e64be


    if (W is not None and len(W.shape) == 2) or weights_view is not None:
        if weights_view is None:
            if hasattr(p,'get_weights_format'):
                weights_format = p.get_weights_format()
            if hasattr(p, 'weights_format'):
                weights_format = p.weights_format

            assert hasattr(weights_format,'__iter__')
            assert len(weights_format) == 2
            assert weights_format[0] in ['v','h']
            assert weights_format[1] in ['v','h']
            assert weights_format[0] != weights_format[1]

            if weights_format[0] == 'v':
                W = W.T
            h = W.shape[0]

            if norm_sort:
                norms = np.sqrt(1e-8+np.square(W).sum(axis=1))
                norm_prop = norms / norms.max()


            weights_view = dataset.get_weights_view(W)
            assert weights_view.shape[0] == h
        #print 'weights_view shape '+str(weights_view.shape)
        hr = int(np.ceil(np.sqrt(h)))
        hc = hr
        if 'hidShape' in dir(model):
            hr, hc = model.hidShape

        pv = patch_viewer.PatchViewer(grid_shape=(hr,hc), patch_shape=weights_view.shape[1:3],
                is_color = weights_view.shape[-1] == 3)

        if global_rescale:
            weights_view /= np.abs(weights_view).max()

        if norm_sort:
            print 'sorting weights by decreasing norm'
            idx = sorted( range(h), key = lambda l : - norm_prop[l] )
        else:
            idx = range(h)

        if border:
            act = 0
        else:
            act = None

        for i in range(0,h):
            patch = weights_view[idx[i],...]
            pv.add_patch( patch, rescale   = patch_rescale, activation = act)
    else:
        e = model.weights
        d = model.dec_weights_shared.value

        h = e.shape[0]

        if len(e.shape) == 8:
            raise Exception("get_weights_report doesn't support tiled convolution yet, use the show_weights8 app")

        if e.shape[4] != 1:
            raise Exception('weights shape: '+str(e.shape))
        shape = e.shape[1:3]
        dur = e.shape[3]

        show_dec = id(e) != id(d)

        pv = patch_viewer.PatchViewer( grid_shape = ((1+show_dec)*h,dur), patch_shape=shape)
        for i in range(0,h):
            pv.addVid( e[i,:,:,:,0], rescale = rescale)
            if show_dec:
                pv.addVid( d[i,:,:,:,0], rescale = rescale)

    print 'smallest enc weight magnitude: '+str(np.abs(weights_view).min())
    print 'mean enc weight magnitude: '+str(np.abs(weights_view).mean())
    print 'max enc weight magnitude: '+str(np.abs(weights_view).max())


    if W is not None:
        norms = np.sqrt(np.square(W).sum(axis=1))
        assert norms.shape == (h,)
        print 'min norm: ',norms.min()
        print 'mean norm: ',norms.mean()
        print 'max norm: ',norms.max()

    return pv<|MERGE_RESOLUTION|>--- conflicted
+++ resolved
@@ -27,10 +27,6 @@
         print 'making weights report'
         print 'loading model'
         model = serial.load(model_path)
-<<<<<<< HEAD
-=======
-        p = model
->>>>>>> 685e64be
         print 'loading done'
     else:
         assert model_path is None
@@ -48,7 +44,6 @@
     else:
         raise ValueError('rescale='+rescale+", must be 'none', 'global', or 'individual'")
 
-<<<<<<< HEAD
 
     if isinstance(model, dict):
         #assume this was a saved matlab dictionary
@@ -59,93 +54,52 @@
 
         return patch_viewer.make_viewer(weights, is_color = weights.shape[1] % 3 == 0)
 
-    if dataset is None:
-        print 'loading dataset...'
-        control.push_load_data(False)
-        dataset = yaml_parse.load(model.dataset_yaml_src)
-        control.pop_load_data()
-        print '...done'
-=======
     weights_view = None
     W = None
     try:
         weights_view = model.get_weights_topo()
         h = weights_view.shape[0]
     except Exception, e:
->>>>>>> 685e64be
 
         if dataset is None:
             print 'loading dataset...'
             control.push_load_data(False)
-            dataset = yaml_parse.load(p.dataset_yaml_src)
+            dataset = yaml_parse.load(model.dataset_yaml_src)
             control.pop_load_data()
             print '...done'
 
+        if hasattr(model,'get_weights'):
+            W = model.get_weights()
 
-<<<<<<< HEAD
-    if hasattr(model,'get_weights'):
-        W = model.get_weights()
+        if 'weightsShared' in dir(model):
+            W = model.weightsShared.get_value()
 
-    if 'weightsShared' in dir(model):
-        W = model.weightsShared.get_value()
-
-    if 'W' in dir(model):
-        if hasattr(model.W,'__array__'):
-            warnings.warn('model.W is an ndarray; I can figure out how to display this but that seems like a sign of a bad bug')
-            W = model.W
-        else:
-            W = model.W.get_value()
-
-    has_D = False
-    if 'D' in dir(model):
-        has_D = True
-        D = model.D
-
-    if 'enc_weights_shared' in dir(model):
-        W = model.enc_weights_shared.get_value()
-=======
-
-        if hasattr(p,'get_weights'):
-            W = p.get_weights()
-
-        if 'weightsShared' in dir(p):
-            W = p.weightsShared.get_value()
-
-        if 'W' in dir(p):
-            if hasattr(p.W,'__array__'):
+        if 'W' in dir(model):
+            if hasattr(model.W,'__array__'):
                 warnings.warn('model.W is an ndarray; I can figure out how to display this but that seems like a sign of a bad bug')
-                W = p.W
+                W = model.W
             else:
-                W = p.W.get_value()
+                W = model.W.get_value()
 
         has_D = False
-        if 'D' in dir(p):
+        if 'D' in dir(model):
             has_D = True
-            D = p.D
->>>>>>> 685e64be
+            D = model.D
 
-        if 'enc_weights_shared' in dir(p):
-            W = p.enc_weights_shared.get_value()
+        if 'enc_weights_shared' in dir(model):
+            W = model.enc_weights_shared.get_value()
 
 
-<<<<<<< HEAD
-    if len(W.shape) == 2:
-        if hasattr(model,'get_weights_format'):
-            weights_format = model.get_weights_format()
-        if hasattr(model, 'weights_format'):
-            weights_format = model.weights_format
-=======
         if W is None:
             raise AttributeError('model does not have a variable with a name like "W", "weights", etc  that pylearn2 recognizes')
->>>>>>> 685e64be
 
 
     if (W is not None and len(W.shape) == 2) or weights_view is not None:
         if weights_view is None:
-            if hasattr(p,'get_weights_format'):
-                weights_format = p.get_weights_format()
-            if hasattr(p, 'weights_format'):
-                weights_format = p.weights_format
+            if hasattr(model,'get_weights_format'):
+                weights_format = model.get_weights_format()
+            if hasattr(model, 'weights_format'):
+                weights_format = model.weights_format
 
             assert hasattr(weights_format,'__iter__')
             assert len(weights_format) == 2
